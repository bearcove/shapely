#![cfg(feature = "std")]

use std::num::NonZero;

use facet::Facet;
use facet_reflect::Peek;

#[test]
fn test_to_json() {
    facet_testhelpers::setup();

    #[derive(Debug, PartialEq, Clone, Facet)]
    struct LinearFunction {
        variable: String,
        slope: f32,
        intercept: i32,
    }

    let test_struct = LinearFunction {
        variable: "x".to_string(),
        slope: -3.5,
        intercept: -5,
    };

    let expected_json = r#"{"variable":"x","slope":-3.5,"intercept":-5}"#;

    // Test without indentation (using to_string)
    let json = facet_json::to_string(&test_struct);
    assert_eq!(json, expected_json);

    // Test with indentation (using to_writer directly with a custom writer)
    let mut buffer = Vec::new();
    facet_json::to_writer(&test_struct, &mut buffer).unwrap();
    let json = String::from_utf8(buffer).unwrap();
    assert_eq!(json, expected_json);
}

#[test]
fn test_nonzero() {
    facet_testhelpers::setup();

    #[derive(Debug, PartialEq, Clone, Facet)]
    struct Foo {
        foo: NonZero<u8>,
    }

    let test_struct = Foo {
        foo: const { NonZero::new(1).unwrap() },
    };

    let json = facet_json::to_string(&test_struct);
    assert_eq!(json, r#"{"foo":1}"#);
}

#[test]
fn test_hashmap_to_json() {
    facet_testhelpers::setup();

    let mut json_data = std::collections::HashMap::<&str, &str>::new();
    json_data.insert("foo", "bar");

    let expected_json = r#"{"foo":"bar"}"#;

    // Using peek_to_string
    let peek = Peek::new(&json_data);
    let json = facet_json::peek_to_string(&peek);
    assert_eq!(json, expected_json);

    // Using peek_to_writer
    let mut buffer = Vec::new();
    facet_json::peek_to_writer(&peek, &mut buffer).unwrap();
    let json = String::from_utf8(buffer).unwrap();
    assert_eq!(json, expected_json);
}

#[test]
fn test_static_strings() {
    facet_testhelpers::setup();

    #[derive(Debug, PartialEq, Clone, Facet)]
    struct StaticFoo {
        foo: &'static str,
    }

    let test_struct = StaticFoo { foo: "foo" };

    let json = facet_json::to_string(&test_struct);
    assert_eq!(json, r#"{"foo":"foo"}"#);

    #[derive(Debug, PartialEq, Clone, Facet)]
    struct OptStaticFoo {
        foo: Option<&'static str>,
    }

    let test_struct = OptStaticFoo { foo: None };

    let json = facet_json::to_string(&test_struct);
    assert_eq!(json, r#"{"foo":null}"#);

    let test_struct = OptStaticFoo { foo: Some("foo") };

    let json = facet_json::to_string(&test_struct);
    assert_eq!(json, r#"{"foo":"foo"}"#);

    #[derive(Debug, PartialEq, Clone, Facet)]
    struct CowFoo {
        foo: std::borrow::Cow<'static, str>,
    }

    let test_struct = CowFoo {
        foo: std::borrow::Cow::from("foo"),
    };

    let json = facet_json::to_string(&test_struct);
    assert_eq!(json, r#"{"foo":"foo"}"#);
}

#[test]
fn test_field_rename_serialization() {
    facet_testhelpers::setup();

    #[derive(Debug, PartialEq, Clone, Facet)]
    struct Greetings {
        #[facet(rename = "bonjour")]
        hello: String,

        #[facet(rename = "au_revoir")]
        goodbye: String,
    }

    let test_struct = Greetings {
        hello: "monde".to_string(),
        goodbye: "world".to_string(),
    };

    let json = facet_json::to_string(&test_struct);
    assert_eq!(json, r#"{"bonjour":"monde","au_revoir":"world"}"#);
}

#[test]
<<<<<<< HEAD
fn test_skip_serializing() {
    facet_testhelpers::setup();

    #[derive(Debug, PartialEq, Clone, Facet)]
    struct Greetings {
        hello: &'static str,
        #[facet(skip_serializing)]
        goodbye: &'static str,
    }
    let test_struct1 = Greetings {
        hello: "monde",
        goodbye: "world",
    };
    let json = facet_json::to_string(&test_struct1);
    assert_eq!(json, r#"{"hello":"monde"}"#);

    #[derive(Debug, PartialEq, Clone, Facet)]
    struct Salutations(&'static str, #[facet(skip_serializing)] &'static str);
    let test_struct2 = Salutations("groetjes", "wereld");
    let json = facet_json::to_string(&test_struct2);
    assert_eq!(json, r#"{"0":"groetjes"}"#);

    #[derive(Debug, PartialEq, Clone, Facet)]
    #[repr(C)]
    enum Gruesse {
        Tschuess {
            auf_wiedersehen: i32,
            #[facet(skip_serializing)]
            bis_spaeter: i32,
        },
    }
    let test_struct3 = Gruesse::Tschuess {
        auf_wiedersehen: 1,
        bis_spaeter: 2,
    };
    let json = facet_json::to_string(&test_struct3);
    assert_eq!(json, r#"{"Tschuess":{"auf_wiedersehen":1}}"#);
}

#[test]
fn test_skip_serializing_if() {
    facet_testhelpers::setup();

    #[derive(Debug, PartialEq, Clone, Facet)]
    struct Greetings {
        hello: &'static str,
        #[facet(skip_serializing_if = Option::is_some)]
        goodbye: Option<&'static str>,
    }
    let test_struct1 = Greetings {
        hello: "monde",
        goodbye: Some("world"),
    };
    let json = facet_json::to_string(&test_struct1);
    assert_eq!(json, r#"{"hello":"monde"}"#);

    #[derive(Debug, PartialEq, Clone, Facet)]
    struct Salutations(
        &'static str,
        #[facet(skip_serializing_if = String::is_empty)] String,
    );
    let test_struct2 = Salutations("groetjes", "".to_string());
    let json = facet_json::to_string(&test_struct2);
    assert_eq!(json, r#"{"0":"groetjes"}"#);
=======
fn test_serialize_tuple() {
    let test_tuple1 = ("groetjes", 3);
    let json = facet_json::to_string(&test_tuple1);
    assert_eq!(json, r#"["groetjes",3]"#);

    #[derive(facet::Facet)]
    struct TestTuple(i32, String, bool);
    let test_tuple2 = TestTuple(3, "aaa".to_string(), true);
    let json = facet_json::to_string(&test_tuple2);
    assert_eq!(json, r#"[3,"aaa",true]"#);
>>>>>>> 9d419c5b
}<|MERGE_RESOLUTION|>--- conflicted
+++ resolved
@@ -138,7 +138,6 @@
 }
 
 #[test]
-<<<<<<< HEAD
 fn test_skip_serializing() {
     facet_testhelpers::setup();
 
@@ -159,7 +158,7 @@
     struct Salutations(&'static str, #[facet(skip_serializing)] &'static str);
     let test_struct2 = Salutations("groetjes", "wereld");
     let json = facet_json::to_string(&test_struct2);
-    assert_eq!(json, r#"{"0":"groetjes"}"#);
+    assert_eq!(json, r#"["groetjes"]"#);
 
     #[derive(Debug, PartialEq, Clone, Facet)]
     #[repr(C)]
@@ -202,8 +201,10 @@
     );
     let test_struct2 = Salutations("groetjes", "".to_string());
     let json = facet_json::to_string(&test_struct2);
-    assert_eq!(json, r#"{"0":"groetjes"}"#);
-=======
+    assert_eq!(json, r#"["groetjes"]"#);
+}
+
+#[test]
 fn test_serialize_tuple() {
     let test_tuple1 = ("groetjes", 3);
     let json = facet_json::to_string(&test_tuple1);
@@ -214,5 +215,4 @@
     let test_tuple2 = TestTuple(3, "aaa".to_string(), true);
     let json = facet_json::to_string(&test_tuple2);
     assert_eq!(json, r#"[3,"aaa",true]"#);
->>>>>>> 9d419c5b
 }